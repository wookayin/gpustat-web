--- conflicted
+++ resolved
@@ -12,11 +12,9 @@
 import sys
 import traceback
 import urllib
-<<<<<<< HEAD
+
 import json
-=======
 import ssl
->>>>>>> e2f2b678
 
 import asyncio
 import asyncssh
